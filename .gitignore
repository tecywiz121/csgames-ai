bin
target
.buildpath
.settings
<<<<<<< HEAD
.classpath

__pycache__
*.pyc
*.pyo
scores.txt

=======
.classpathpids
pids
scores.txt
>>>>>>> e1109811
<|MERGE_RESOLUTION|>--- conflicted
+++ resolved
@@ -2,7 +2,7 @@
 target
 .buildpath
 .settings
-<<<<<<< HEAD
+
 .classpath
 
 __pycache__
@@ -10,8 +10,4 @@
 *.pyo
 scores.txt
 
-=======
-.classpathpids
-pids
-scores.txt
->>>>>>> e1109811
+pids